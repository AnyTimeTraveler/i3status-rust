//! The current song title and artist
//!
//! Also provides buttons for play/pause, previous and next.
//!
//! Supports all music players that implement the [MediaPlayer2 Interface]. This includes:
//!
//! - Spotify
//! - VLC
//! - mpd (via [mpDris2](https://github.com/eonpatapon/mpDris2))
//!
//! and many others.
//!
//! By default the block tracks all players available on the MPRIS bus. Right clicking on the block
//! will cycle it to the next player. You can pin the widget to a given player via the "player"
//! setting.
//!
//! # Configuration
//!
//! Key | Values | Default
//! ----|--------|--------
//! `format` | A string to customise the output of this block. See below for available placeholders. | <code>" $icon {$combo.rot-str() $play &vert;}"</code>
//! `player` | Name(s) of the music player(s) MPRIS interface. This can be either a music player name or an array of music player names. Run <code>busctl --user list &vert; grep "org.mpris.MediaPlayer2." &vert; cut -d' ' -f1</code> and the name is the part after "org.mpris.MediaPlayer2.". | `None`
//! `interface_name_exclude` | A list of regex patterns for player MPRIS interface names to ignore. | `[]`
//! `separator` | String to insert between artist and title. | `" - "`
//! `seek_step` | Number of microseconds to seek forward/backward when scrolling on the bar. | `1000`
//!
//! Note: All placeholders exctpt `icon` can be absent. See the examples below to learn how to handle this.
//!
//! Placeholder | Value          | Type
//! ------------|----------------|------
//! `icon`      | A static icon  | Icon
//! `artist`    | Current artist | Text
//! `title`     | Current title  | Text
//! `url`       | Current song url | Text
//! `combo`     | Resolves to "`$artist[sep]$title"`, `"$artist"`, `"$title"`, or `"$url"` depending on what information is available. `[sep]` is set by `separator` option. | Text
//! `player`    | Name of the current player (taken from the last part of its MPRIS bus name) | Text
//! `avail`     | Total number of players available to switch between | Number
//! `cur`       | Total number of players available to switch between | Number
//! `play`      | Play/Pause button | Clickable icon
//! `next`      | Next button | Clickable icon
//! `prev`      | Previous button | Clickable icon
//!
//! # Examples
//!
//! Show the currently playing song on Spotify only, with play & next buttons and limit the width
//! to 20 characters:
//!
//! ```toml
//! [[block]]
//! block = "music"
//! format = " $icon {$combo.str(0,20) $play $next |}"
//! player = "spotify"
//! ```
//!
//! Same thing for any compatible player, takes the first active on the bus, but ignores "mpd" or anything with "kdeconnect" in the name:
//!
//! ```toml
//! [[block]]
//! block = "music"
//! format = " $icon {$combo.str(0,20) $play $next |}"
//! interface_name_exclude = [".*kdeconnect.*", "mpd"]
//! ```
//!
//! Same as above, but displays with rotating text
//!
//! ```toml
//! [[block]]
//! block = "music"
//! format = " $icon {$combo.rot-str(20) $play $next |}"
//! interface_name_exclude = [".*kdeconnect.*", "mpd"]
//! ```
//!
//! # Icons Used
//! - `music`
//! - `music_next`
//! - `music_play`
//! - `music_prev`
//!
//! [MediaPlayer2 Interface]: https://specifications.freedesktop.org/mpris-spec/latest/Player_Interface.html

use super::prelude::*;
use regex::Regex;
use zbus::fdo::DBusProxy;
use zbus::names::{OwnedBusName, OwnedInterfaceName};
use zbus::zvariant::{Optional, OwnedValue, Type};
use zbus::MessageStream;

mod zbus_mpris;

make_log_macro!(debug, "music");

const PLAY_PAUSE_BTN: usize = 1;
const NEXT_BTN: usize = 2;
const PREV_BTN: usize = 3;

#[derive(Deserialize, Debug, SmartDefault)]
#[serde(default)]
pub struct Config {
    format: FormatConfig,
    player: PlayerName,
    interface_name_exclude: Vec<String>,
    #[default(" - ".into())]
    separator: String,
    #[default(1_000)]
    seek_step: i64,
}

#[derive(Deserialize, Debug, Clone, SmartDefault)]
#[serde(untagged)]
pub enum PlayerName {
    Single(String),
    #[default]
    Multiple(Vec<String>),
}

#[derive(Debug, Clone, Type, Deserialize)]
struct PropChange {
    _interface_name: OwnedInterfaceName,
    changed_properties: HashMap<String, OwnedValue>,
    _invalidated_properties: Vec<String>,
}

#[derive(Debug, Clone, Type, Deserialize)]
struct OwnerChange {
    pub name: OwnedBusName,
    pub old_owner: Optional<String>,
    pub new_owner: Optional<String>,
}

pub async fn run(config: Config, mut api: CommonApi) -> Result<()> {
    let dbus_conn = new_dbus_connection().await?;
    let mut widget = Widget::new().with_format(
        config
            .format
            .with_default(" $icon {$combo.rot-str() $play |}")?,
    );

    let new_btn = |icon: &str, id: usize, api: &mut CommonApi| -> Result<Value> {
        Ok(Value::icon(api.get_icon(icon)?).with_instance(id))
    };

    let values = map! {
        "icon" => Value::icon(api.get_icon("music")?),
        "next" => new_btn("music_next", NEXT_BTN, &mut api)?,
        "prev" => new_btn("music_prev", PREV_BTN, &mut api)?,
    };

    let prefered_players = match config.player {
        PlayerName::Single(name) => vec![name],
        PlayerName::Multiple(names) => names,
    };
    let exclude_regex = config
        .interface_name_exclude
        .iter()
        .map(|r| Regex::new(r))
        .collect::<Result<Vec<_>, _>>()
        .error("Invalid regex")?;

    let mut players = get_players(&dbus_conn, &prefered_players, &exclude_regex).await?;
    let mut cur_player = None;
    for (i, player) in players.iter().enumerate() {
        cur_player = Some(i);
        if player.status == Some(PlaybackStatus::Playing) {
            break;
        }
    }

    let dbus_proxy = DBusProxy::new(&dbus_conn)
        .await
        .error("failed to create DBusProxy")?;
    dbus_proxy.add_match("type='signal',interface='org.freedesktop.DBus.Properties',member='PropertiesChanged',path='/org/mpris/MediaPlayer2'")
            .await
            .error( "failed to add match")?;
    dbus_proxy.add_match("type='signal',interface='org.freedesktop.DBus',member='NameOwnerChanged',arg0namespace='org.mpris.MediaPlayer2'")
            .await
            .error( "failed to add match")?;
    let mut dbus_stream = MessageStream::from(&dbus_conn);

    loop {
        debug!("available players:");
        for player in &players {
            debug!("{}", player.bus_name);
        }

        let avail = players.len();
        let player = cur_player.map(|c| players.get_mut(c).unwrap());
        match player {
            Some(ref player) => {
                let mut values = values.clone();
                values.insert("avail".into(), Value::number(avail));
                values.insert("cur".into(), Value::number(cur_player.unwrap() + 1));
                values.insert(
                    "player".into(),
                    Value::text(
                        extract_player_name(player.bus_name.as_str())
                            .unwrap()
                            .into(),
                    ),
                );
                let (state, play_icon) = match player.status {
                    Some(PlaybackStatus::Playing) => (State::Info, "music_pause"),
                    _ => (State::Idle, "music_play"),
                };
                values.insert("play".into(), new_btn(play_icon, PLAY_PAUSE_BTN, &mut api)?);
                if let Some(url) = &player.url {
                    values.insert("url".into(), Value::text(url.clone()));
                }
                match (&player.title, &player.artist, &player.url) {
                    (Some(t), None, _) => {
                        values.insert("combo".into(), Value::text(t.clone()));
                        values.insert("title".into(), Value::text(t.clone()));
                    }
                    (None, Some(a), _) => {
                        values.insert("combo".into(), Value::text(a.clone()));
                        values.insert("artist".into(), Value::text(a.clone()));
                    }
                    (Some(t), Some(a), _) => {
                        values.insert(
                            "combo".into(),
                            Value::text(format!("{t}{}{a}", config.separator)),
                        );
                        values.insert("title".into(), Value::text(t.clone()));
                        values.insert("artist".into(), Value::text(a.clone()));
                    }
                    (None, None, Some(url)) => {
                        values.insert("combo".into(), Value::text(url.clone()));
                    }
                    _ => (),
                }
                widget.set_values(values);
                widget.state = state;
                api.set_widget(&widget).await?;
            }
            None => {
                widget.set_values(map!("icon" => Value::icon(api.get_icon("music")?)));
                widget.state = State::Idle;
                api.set_widget(&widget).await?;
            }
        }

        select! {
            // Wait for a DBUS event
            Some(msg) = dbus_stream.next() => {
                let msg = msg.unwrap();
                match msg.member().as_ref().map(|m| m.as_str()) {
                    Some("PropertiesChanged") => {
                        let header = msg.header().unwrap();
                        let sender = header.sender().unwrap().unwrap();
                        if let Some(player) = players.iter_mut().find(|p| p.owner == sender.to_string()) {
                            let body: PropChange = msg.body().unwrap();
                            let props = body.changed_properties;

                            if let Some(status) = props.get("PlaybackStatus") {
                                let status: &str = status.downcast_ref().unwrap();
                                player.status = PlaybackStatus::from_str(status);
                            }
                            if let Some(metadata) = props.get("Metadata") {
                                let metadata =
                                    zbus_mpris::PlayerMetadata::try_from(metadata.clone()).unwrap();
                                player.update_metadata(metadata);
                            }
                        }
                    }
                    Some("NameOwnerChanged") => {
                        let body: OwnerChange = msg.body().unwrap();
                        let old: Option<String> = body.old_owner.into();
                        let new: Option<String> = body.new_owner.into();
                        match (old, new) {
                            (None, Some(new)) => if new != body.name.to_string() && player_matches(body.name.as_str(), &prefered_players, &exclude_regex) {
                                players.push(Player::new(&dbus_conn, body.name, new).await?);
                                cur_player = Some(players.len() - 1);
                            }
                            (Some(old), None) => {
                                if let Some(pos) = players.iter().position(|p| p.owner == old) {
                                    players.remove(pos);
                                    if let Some(cur) = cur_player {
                                        if players.is_empty() {
                                            cur_player = None;
                                        } else if pos == cur {
                                            cur_player = Some(0);
                                        } else if pos < cur {
                                            cur_player = Some(cur - 1);
                                        }
                                    }
                                }
                            }
                            _ => (),
                        }
                    }
                    _ => (),
                }
            }
            // Wait for a click
            Click(click) = api.event() => {
                if let Some(i) = cur_player {
                    match click.button {
                        MouseButton::Left => {
                            let player = &mut players[i];
                            match click.instance {
                                Some(PLAY_PAUSE_BTN) => player.play_pause().await?,
                                Some(NEXT_BTN) => player.next().await?,
                                Some(PREV_BTN) => player.prev().await?,
                                _ => player.play_pause().await?,
                            }
                        }
                        MouseButton::Right => {
                            players[i].next().await?;
                        }
                        _ => (),
                    }
                }
            }
        }
    }
}

async fn get_players(
    dbus_conn: &zbus::Connection,
    prefered_players: &[String],
    exclude_regex: &[Regex],
) -> Result<Vec<Player>> {
    let proxy = DBusProxy::new(dbus_conn)
        .await
        .error("failed to create DBusProxy")?;
    let names = proxy
        .list_names()
        .await
        .error("failed to list dbus names")?;
    let mut players = Vec::new();
    for name in names {
        if player_matches(name.as_str(), prefered_players, exclude_regex) {
            let owner = proxy
                .get_name_owner(name.as_ref())
                .await
                .unwrap()
                .to_string();
            players.push(Player::new(dbus_conn, name, owner).await?);
        }
    }
    Ok(players)
}

#[derive(Debug)]
struct Player {
    status: Option<PlaybackStatus>,
    owner: String,
    bus_name: OwnedBusName,
    player_proxy: zbus_mpris::PlayerProxy<'static>,
    title: Option<String>,
    artist: Option<String>,
    url: Option<String>,
}

impl Player {
    async fn new(
        dbus_conn: &zbus::Connection,
        bus_name: OwnedBusName,
        owner: String,
    ) -> Result<Player> {
        let proxy = zbus_mpris::PlayerProxy::builder(dbus_conn)
            .destination(bus_name.clone())
            .error("failed to set proxy destination")?
            .build()
            .await
            .error("failed to open player proxy")?;
        let metadata = proxy
            .metadata()
            .await
            .error("failed to obtain player metadata")?;
        let status = proxy
            .playback_status()
            .await
            .error("failed to obtain player status")?;

        Ok(Self {
            status: PlaybackStatus::from_str(&status),
            owner,
            bus_name,
            player_proxy: proxy,
            title: metadata.title(),
            artist: metadata.artist(),
            url: metadata.url(),
        })
    }

    fn update_metadata(&mut self, metadata: zbus_mpris::PlayerMetadata) {
        self.title = metadata.title();
        self.artist = metadata.artist();
        self.url = metadata.url();
    }

    async fn play_pause(&self) -> Result<()> {
        self.player_proxy
            .play_pause()
            .await
            .error("play_pause() failed")
    }

    async fn prev(&self) -> Result<()> {
        self.player_proxy.previous().await.error("prev() failed")
    }

<<<<<<< HEAD
    fn click(&mut self, event: &I3BarEvent) -> Result<()> {
        if let Some(event_id) = event.instance {
            let action = match event_id {
                id if id == self.play_id => "PlayPause",
                id if id == self.next_id => "Next",
                id if id == self.prev_id => "Previous",
                id if id == self.id => "PlayPause",
                id if id == self.collapsed_id => "",
                _ => return Ok(()),
            };

            let mut players = self
                .players
                .lock()
                .block_error("music", "failed to acquire lock for `players`")?;

            match event.button {
                MouseButton::Left => {
                    if !action.is_empty() && players.len() > 0 {
                        let metadata = players.first().unwrap();
                        let m = Message::new_method_call(
                            metadata.interface_name.clone(),
                            "/org/mpris/MediaPlayer2",
                            "org.mpris.MediaPlayer2.Player",
                            action,
                        )
                        .block_error("music", "failed to create D-Bus method call")?;
                        self.dbus_conn
                            .send(m)
                            .block_error("music", "failed to call method via D-Bus")?;
                    } else if event_id == self.collapsed_id && self.on_collapsed_click.is_some() {
                        let cmd = self.on_collapsed_click.as_ref().unwrap();
                        spawn_child_async("sh", &["-c", cmd])
                            .block_error("music", "could not spawn child")?;
                    } else if event_id == self.id {
                        if let Some(ref cmd) = self.on_click {
                            spawn_child_async("sh", &["-c", cmd])
                                .block_error("music", "could not spawn child")?;
                        }
                    }
                }
                // TODO(?): If there is only one player in the queue and it is playerctld,
                // then in that case send the "Shift" command via D-Bus to make playerctl
                // cycle to the next player. Then this block will also update automatically.
                // CLI cmd for reference (see "Seek" below for how to implement it in code):
                // busctl --user call org.mpris.MediaPlayer2.playerctld \
                //                    /org/mpris/MediaPlayer2 \
                //                    com.github.altdesktop.playerctld \
                //                    Shift
                MouseButton::Right => {
                    if event_id == self.id && players.len() > 0{
                        let metadata = players.first().unwrap();
                        let m = Message::new_method_call(
                            metadata.interface_name.clone(),
                            "/org/mpris/MediaPlayer2",
                            "org.mpris.MediaPlayer2.Player",
                            "Next",
                        )
                            .block_error("music", "failed to create D-Bus method call")?;
                        self.dbus_conn
                            .send(m)
                            .block_error("music", "failed to call method via D-Bus")?;
                    } else if (event_id == self.collapsed_id) && players.len() > 0 {
                        players.rotate_left(1);
                        self.send.send(Task {
                            id: self.id,
                            update_time: Instant::now(),
                        })?;
                    }
                }
                _ => {
                    if event_id == self.id && players.len() > 0 {
                        let metadata = players.first().unwrap();
                        let m = Message::new_method_call(
                            metadata.interface_name.clone(),
                            "/org/mpris/MediaPlayer2",
                            "org.mpris.MediaPlayer2.Player",
                            "Seek",
                        )
                        .block_error("music", "failed to create D-Bus method call")?;

                        use LogicalDirection::*;
                        match self.scrolling.to_logical_direction(event.button) {
                            Some(Up) => {
                                self.dbus_conn
                                    .send(m.append1(self.seek_step * 1000))
                                    .block_error("music", "failed to call method via D-Bus")?;
                            }
                            Some(Down) => {
                                self.dbus_conn
                                    .send(m.append1(self.seek_step * -1000))
                                    .block_error("music", "failed to call method via D-Bus")?;
                            }
                            None => {}
                        }
                    }
                }
            }
        }
        Ok(())
=======
    async fn next(&self) -> Result<()> {
        self.player_proxy.next().await.error("next() failed")
>>>>>>> 8aa5f886
    }

    async fn seek(&self, offset: i64) -> Result<()> {
        match self.player_proxy.seek(offset).await {
            Err(zbus::Error::MethodError(e, _, _))
                if e == "org.freedesktop.DBus.Error.NotSupported" =>
            {
                // TODO show this error somehow
                Ok(())
            }
            other => dbg!(other).error("seek() failed"),
        }
    }
}

#[derive(Debug, Clone, Copy, PartialEq, Eq)]
enum PlaybackStatus {
    Playing,
    Paused,
    Stopped,
}

impl PlaybackStatus {
    fn from_str(s: &str) -> Option<Self> {
        match s {
            "Paused" => Some(Self::Paused),
            "Playing" => Some(Self::Playing),
            "Stopped" => Some(Self::Stopped),
            _ => None,
        }
    }
}

fn extract_player_name(full_name: &str) -> Option<&str> {
    const NAME_PREFIX: &str = "org.mpris.MediaPlayer2.";
    full_name
        .starts_with(NAME_PREFIX)
        .then(|| &full_name[NAME_PREFIX.len()..])
}

fn player_matches(full_name: &str, prefered_players: &[String], exclude_regex: &[Regex]) -> bool {
    let name = match extract_player_name(full_name) {
        Some(name) => name,
        None => return false,
    };

    exclude_regex.iter().all(|r| !r.is_match(name))
        && (prefered_players.is_empty() || prefered_players.iter().any(|p| name.starts_with(&**p)))
}

#[cfg(test)]
mod tests {
    use super::*;

    #[test]
    fn extract_player_name_test() {
        assert_eq!(
            extract_player_name("org.mpris.MediaPlayer2.firefox.instance852"),
            Some("firefox.instance852")
        );
        assert_eq!(
            extract_player_name("not.org.mpris.MediaPlayer2.firefox.instance852"),
            None,
        );
        assert_eq!(
            extract_player_name("org.mpris.MediaPlayer3.firefox.instance852"),
            None,
        );
    }

    #[test]
    fn player_matches_test() {
        let exclude = vec![Regex::new("mpd").unwrap(), Regex::new("firefox.*").unwrap()];
        assert!(player_matches(
            "org.mpris.MediaPlayer2.playerctld",
            &[],
            &exclude
        ));
        assert!(!player_matches(
            "org.mpris.MediaPlayer2.playerctld",
            &["spotify".into()],
            &exclude
        ));
        assert!(!player_matches(
            "org.mpris.MediaPlayer2.firefox.instance852",
            &[],
            &exclude
        ));
    }
}<|MERGE_RESOLUTION|>--- conflicted
+++ resolved
@@ -400,111 +400,8 @@
         self.player_proxy.previous().await.error("prev() failed")
     }
 
-<<<<<<< HEAD
-    fn click(&mut self, event: &I3BarEvent) -> Result<()> {
-        if let Some(event_id) = event.instance {
-            let action = match event_id {
-                id if id == self.play_id => "PlayPause",
-                id if id == self.next_id => "Next",
-                id if id == self.prev_id => "Previous",
-                id if id == self.id => "PlayPause",
-                id if id == self.collapsed_id => "",
-                _ => return Ok(()),
-            };
-
-            let mut players = self
-                .players
-                .lock()
-                .block_error("music", "failed to acquire lock for `players`")?;
-
-            match event.button {
-                MouseButton::Left => {
-                    if !action.is_empty() && players.len() > 0 {
-                        let metadata = players.first().unwrap();
-                        let m = Message::new_method_call(
-                            metadata.interface_name.clone(),
-                            "/org/mpris/MediaPlayer2",
-                            "org.mpris.MediaPlayer2.Player",
-                            action,
-                        )
-                        .block_error("music", "failed to create D-Bus method call")?;
-                        self.dbus_conn
-                            .send(m)
-                            .block_error("music", "failed to call method via D-Bus")?;
-                    } else if event_id == self.collapsed_id && self.on_collapsed_click.is_some() {
-                        let cmd = self.on_collapsed_click.as_ref().unwrap();
-                        spawn_child_async("sh", &["-c", cmd])
-                            .block_error("music", "could not spawn child")?;
-                    } else if event_id == self.id {
-                        if let Some(ref cmd) = self.on_click {
-                            spawn_child_async("sh", &["-c", cmd])
-                                .block_error("music", "could not spawn child")?;
-                        }
-                    }
-                }
-                // TODO(?): If there is only one player in the queue and it is playerctld,
-                // then in that case send the "Shift" command via D-Bus to make playerctl
-                // cycle to the next player. Then this block will also update automatically.
-                // CLI cmd for reference (see "Seek" below for how to implement it in code):
-                // busctl --user call org.mpris.MediaPlayer2.playerctld \
-                //                    /org/mpris/MediaPlayer2 \
-                //                    com.github.altdesktop.playerctld \
-                //                    Shift
-                MouseButton::Right => {
-                    if event_id == self.id && players.len() > 0{
-                        let metadata = players.first().unwrap();
-                        let m = Message::new_method_call(
-                            metadata.interface_name.clone(),
-                            "/org/mpris/MediaPlayer2",
-                            "org.mpris.MediaPlayer2.Player",
-                            "Next",
-                        )
-                            .block_error("music", "failed to create D-Bus method call")?;
-                        self.dbus_conn
-                            .send(m)
-                            .block_error("music", "failed to call method via D-Bus")?;
-                    } else if (event_id == self.collapsed_id) && players.len() > 0 {
-                        players.rotate_left(1);
-                        self.send.send(Task {
-                            id: self.id,
-                            update_time: Instant::now(),
-                        })?;
-                    }
-                }
-                _ => {
-                    if event_id == self.id && players.len() > 0 {
-                        let metadata = players.first().unwrap();
-                        let m = Message::new_method_call(
-                            metadata.interface_name.clone(),
-                            "/org/mpris/MediaPlayer2",
-                            "org.mpris.MediaPlayer2.Player",
-                            "Seek",
-                        )
-                        .block_error("music", "failed to create D-Bus method call")?;
-
-                        use LogicalDirection::*;
-                        match self.scrolling.to_logical_direction(event.button) {
-                            Some(Up) => {
-                                self.dbus_conn
-                                    .send(m.append1(self.seek_step * 1000))
-                                    .block_error("music", "failed to call method via D-Bus")?;
-                            }
-                            Some(Down) => {
-                                self.dbus_conn
-                                    .send(m.append1(self.seek_step * -1000))
-                                    .block_error("music", "failed to call method via D-Bus")?;
-                            }
-                            None => {}
-                        }
-                    }
-                }
-            }
-        }
-        Ok(())
-=======
     async fn next(&self) -> Result<()> {
         self.player_proxy.next().await.error("next() failed")
->>>>>>> 8aa5f886
     }
 
     async fn seek(&self, offset: i64) -> Result<()> {
