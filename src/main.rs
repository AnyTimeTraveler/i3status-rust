#[macro_use]
extern crate lazy_static;
#[macro_use]
extern crate serde_derive;
extern crate serde;
#[macro_use]
extern crate serde_json;
extern crate crossbeam;
#[macro_use]
extern crate crossbeam_channel;
extern crate toml;
extern crate clap;
extern crate uuid;
extern crate regex;
extern crate num;
extern crate inotify;
extern crate maildir;
extern crate chrono;
extern crate chrono_tz;
#[cfg(feature = "pulseaudio")]
extern crate libpulse_binding as pulse;

#[macro_use]
mod de;
#[macro_use]
mod util;
mod block;
pub mod blocks;
mod config;
mod errors;
mod input;
mod icons;
mod themes;
mod scheduler;
mod subprocess;
mod widget;
mod widgets;

#[cfg(feature = "profiling")]
extern crate cpuprofiler;
#[cfg(feature = "profiling")]
use cpuprofiler::PROFILER;
#[cfg(feature = "profiling")]
extern crate progress;

use std::collections::HashMap;
use std::time::Duration;
use std::ops::DerefMut;

use crate::block::Block;

use crate::blocks::create_block;
use crate::config::Config;
use crate::errors::*;
use crate::input::{process_events, I3BarEvent};
use crate::scheduler::{Task, UpdateScheduler};
use crate::widget::{I3BarWidget, State};
use crate::widgets::text::TextWidget;

use crate::util::deserialize_file;

use self::clap::{App, Arg, ArgMatches};
use crossbeam_channel::{Receiver, Sender};

fn main() {
    let mut builder = App::new("i3status-rs")
        .version("0.9")
        .author(
            "Kai Greshake <development@kai-greshake.de>, Contributors on GitHub: \\
             https://github.com/greshake/i3status-rust/graphs/contributors",
        )
        .about("Replacement for i3status for Linux, written in Rust")
        .arg(
            Arg::with_name("config")
                .value_name("CONFIG_FILE")
                .help("sets a toml config file")
                .required(true)
                .index(1),
        )
        .arg(
            Arg::with_name("exit-on-error")
                .help(
                    "exit on error rather than printing the error to i3bar and keep running",
                )
                .long("exit-on-error")
                .takes_value(false),
        );

    if_debug!({
        builder = builder
            .arg(
                Arg::with_name("profile")
                    .long("profile")
                    .takes_value(true)
                    .help("A block to be profiled. Analyze block.profile with pprof"),
            )
            .arg(
                Arg::with_name("profile-runs")
                    .long("profile-runs")
                    .takes_value(true)
                    .default_value("10000")
                    .help("How many times to execute update when profiling."),
            );;
    });

    let matches = builder.get_matches();
    let exit_on_error = matches.is_present("exit-on-error");

    // Run and match for potential error
    if let Err(error) = run(&matches) {
        if exit_on_error {
            eprintln!("{:?}", error);
            ::std::process::exit(1);
        }

        let error_widget = TextWidget::new(Default::default())
            .with_state(State::Critical)
            .with_text(&format!("{:?}", error));
        let error_rendered = error_widget.get_rendered();
        println!(
            "{}",
            serde_json::to_string(&[error_rendered]).expect("failed to serialize error message")
        );

        eprintln!("\n\n{:?}", error);
        // Do nothing, so the error message keeps displayed
        loop {
            ::std::thread::sleep(Duration::from_secs(::std::u64::MAX));
        }
    }
}

#[allow(unused_mut)] // TODO: Remove when fixed in chan_select
fn run(matches: &ArgMatches) -> Result<()> {
    // Now we can start to run the i3bar protocol
    print!("{{\"version\": 1, \"click_events\": true}}\n[");

    // Read & parse the config file
    let config: Config = deserialize_file(matches.value_of("config").unwrap())?;

    // Update request channel
<<<<<<< HEAD
    let (tx_update_requests, rx_update_requests): (Sender<Task>, Receiver<Task>) = chan::r#async();
=======
    let (tx_update_requests, rx_update_requests): (Sender<Task>, Receiver<Task>) = crossbeam_channel::unbounded();
>>>>>>> 5bb96e56

    // In dev build, we might diverge into profiling blocks here
    if let Some(name) = matches.value_of("profile") {
        profile_config(name, matches.value_of("profile-runs").unwrap(), &config, &tx_update_requests)?;
        return Ok(());
    }

    let mut config_alternating_tint = config.clone();
    {
        let tint_bg = &config.theme.alternating_tint_bg;
        config_alternating_tint.theme.idle_bg = util::add_colors(&config_alternating_tint.theme.idle_bg, tint_bg)
            .configuration_error("can't parse alternative_tint color code")?;
        config_alternating_tint.theme.info_bg = util::add_colors(&config_alternating_tint.theme.info_bg, tint_bg)
            .configuration_error("can't parse alternative_tint color code")?;
        config_alternating_tint.theme.good_bg = util::add_colors(&config_alternating_tint.theme.good_bg, tint_bg)
            .configuration_error("can't parse alternative_tint color code")?;
        config_alternating_tint.theme.warning_bg = util::add_colors(&config_alternating_tint.theme.warning_bg, tint_bg)
            .configuration_error("can't parse alternative_tint color code")?;
        config_alternating_tint.theme.critical_bg = util::add_colors(&config_alternating_tint.theme.critical_bg, tint_bg)
            .configuration_error("can't parse alternative_tint color code")?;

        let tint_fg = &config.theme.alternating_tint_fg;
        config_alternating_tint.theme.idle_fg = util::add_colors(&config_alternating_tint.theme.idle_fg, tint_fg)
            .configuration_error("can't parse alternative_tint color code")?;
        config_alternating_tint.theme.info_fg = util::add_colors(&config_alternating_tint.theme.info_fg, tint_fg)
            .configuration_error("can't parse alternative_tint color code")?;
        config_alternating_tint.theme.good_fg = util::add_colors(&config_alternating_tint.theme.good_fg, tint_fg)
            .configuration_error("can't parse alternative_tint color code")?;
        config_alternating_tint.theme.warning_fg = util::add_colors(&config_alternating_tint.theme.warning_fg, tint_fg)
            .configuration_error("can't parse alternative_tint color code")?;
        config_alternating_tint.theme.critical_fg = util::add_colors(&config_alternating_tint.theme.critical_fg, tint_fg)
            .configuration_error("can't parse alternative_tint color code")?;
    }

    let mut blocks: Vec<Box<Block>> = Vec::new();

    let mut alternator = false;
    // Initialize the blocks
    for &(ref block_name, ref block_config) in &config.blocks {
        blocks.push(create_block(
            block_name,
            block_config.clone(),
            if alternator {
                config_alternating_tint.clone()
            } else {
                config.clone()
            },
            tx_update_requests.clone(),
        )?);
        alternator = !alternator;
    }

    // We save the order of the blocks here,
    // because they will be passed to an unordered HashMap
    let order = blocks.iter().map(|x| String::from(x.id())).collect::<Vec<_>>();

    let mut scheduler = UpdateScheduler::new(&blocks);

    let mut block_map: HashMap<String, &mut Block> = HashMap::new();

    for block in &mut blocks {
        block_map.insert(String::from(block.id()), (*block).deref_mut());
    }

    // We wait for click events in a separate thread, to avoid blocking to wait for stdin
<<<<<<< HEAD
    let (tx_clicks, rx_clicks): (Sender<I3BarEvent>, Receiver<I3BarEvent>) = chan::r#async();
=======
    let (tx_clicks, rx_clicks): (Sender<I3BarEvent>, Receiver<I3BarEvent>) = crossbeam_channel::unbounded();
>>>>>>> 5bb96e56
    process_events(tx_clicks);

    // Time to next update channel.
    // Fires immediately for first updates
    let mut ttnu = crossbeam_channel::after(Duration::from_millis(0));

    loop {
        // We use the message passing concept of channel selection
        // to avoid busy wait
        select! {
            recv(rx_clicks) -> res => if let Ok(event) = res {
                    for block in block_map.values_mut() {
                        block.click(&event)?;
                    }
                    util::print_blocks(&order, &block_map, &config)?;
            },
            recv(rx_update_requests) -> request => if let Ok(req) = request {
                // Process immediately and forget
                block_map
                    .get_mut(&req.id)
                    .internal_error("scheduler", "could not get required block")?
                    .update()?;
                util::print_blocks(&order, &block_map, &config)?;
            },
            recv(ttnu) -> _ => {
                scheduler.do_scheduled_updates(&mut block_map)?;
                util::print_blocks(&order, &block_map, &config)?;
            },
        }

        // Set the time-to-next-update timer
        match scheduler.time_to_next_update() {
            Some(time) => ttnu = crossbeam_channel::after(time),
            None => ttnu = crossbeam_channel::after(Duration::from_secs(std::u64::MAX)),
        }
    }
}

#[cfg(feature = "profiling")]
fn profile(iterations: i32, name: &str, block: &mut Block) {
    let mut bar = progress::Bar::new();
    println!(
        "Now profiling the {0} block by executing {1} updates.\n \
         Use pprof to analyze {0}.profile later.",
        name,
        iterations
    );

    PROFILER
        .lock()
        .unwrap()
        .start(format!("./{}.profile", name))
        .unwrap();

    bar.set_job_title("Profiling...");

    for i in 0..iterations {
        block.update().expect("block update failed");
        bar.reach_percent(((i as f64 / iterations as f64) * 100.).round() as i32);
    }

    PROFILER.lock().unwrap().stop().unwrap();
}

#[cfg(feature = "profiling")]
fn profile_config(name: &str, runs: &str, config: &Config, update: Sender<Task>) -> Result<()> {
    let profile_runs = runs.parse::<i32>()
        .configuration_error("failed to parse --profile-runs as an integer")?;
    for &(ref block_name, ref block_config) in &config.blocks {
        if block_name == name {
            let mut block = create_block(
                &block_name,
                block_config.clone(),
                config.clone(),
                update.clone(),
            )?;
            profile(profile_runs, &block_name, block.deref_mut());
            break;
        }
    }
    Ok(())
}

#[cfg(not(feature = "profiling"))]
fn profile_config(_name: &str, _runs: &str, _config: &Config, _update: &Sender<Task>) -> Result<()> {
    // TODO: Maybe we should just panic! here.
    Err(InternalError(
        "profile".to_string(),
        "The 'profiling' feature was not enabled at compile time.".to_string(),
        None,
    ))
}<|MERGE_RESOLUTION|>--- conflicted
+++ resolved
@@ -139,11 +139,7 @@
     let config: Config = deserialize_file(matches.value_of("config").unwrap())?;
 
     // Update request channel
-<<<<<<< HEAD
-    let (tx_update_requests, rx_update_requests): (Sender<Task>, Receiver<Task>) = chan::r#async();
-=======
     let (tx_update_requests, rx_update_requests): (Sender<Task>, Receiver<Task>) = crossbeam_channel::unbounded();
->>>>>>> 5bb96e56
 
     // In dev build, we might diverge into profiling blocks here
     if let Some(name) = matches.value_of("profile") {
@@ -209,11 +205,7 @@
     }
 
     // We wait for click events in a separate thread, to avoid blocking to wait for stdin
-<<<<<<< HEAD
-    let (tx_clicks, rx_clicks): (Sender<I3BarEvent>, Receiver<I3BarEvent>) = chan::r#async();
-=======
     let (tx_clicks, rx_clicks): (Sender<I3BarEvent>, Receiver<I3BarEvent>) = crossbeam_channel::unbounded();
->>>>>>> 5bb96e56
     process_events(tx_clicks);
 
     // Time to next update channel.
@@ -224,12 +216,14 @@
         // We use the message passing concept of channel selection
         // to avoid busy wait
         select! {
+            // Receive click events
             recv(rx_clicks) -> res => if let Ok(event) = res {
                     for block in block_map.values_mut() {
                         block.click(&event)?;
                     }
                     util::print_blocks(&order, &block_map, &config)?;
             },
+            // Receive async update requests
             recv(rx_update_requests) -> request => if let Ok(req) = request {
                 // Process immediately and forget
                 block_map
@@ -238,8 +232,10 @@
                     .update()?;
                 util::print_blocks(&order, &block_map, &config)?;
             },
+            // Receive update timer events
             recv(ttnu) -> _ => {
                 scheduler.do_scheduled_updates(&mut block_map)?;
+                // redraw the blocks, state changed
                 util::print_blocks(&order, &block_map, &config)?;
             },
         }
