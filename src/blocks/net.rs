//! Network information
//!
//! This block uses `sysfs` and `netlink` and thus does not require any external dependencies.
//!
//! # Configuration
//!
//! Key | Values | Default
//! ----|--------|--------
//! `device` | Network interface to monitor (as specified in `/sys/class/net/`). Supports regex. | If not set, device will be automatically selected every `interval`
<<<<<<< HEAD
//! `format` | A string to customise the output of this block. See below for available placeholders. | `" $icon $speed_down.eng(3,B,K)$speed_up.eng(3,B,K) "`
=======
//! `format` | A string to customise the output of this block. See below for available placeholders. | `"^icon_net_down$speed_down.eng(3,B,K)^icon_net_up$speed_up.eng(3,B,K)"`
>>>>>>> 70197047
//! `format_alt` | If set, block will switch between `format` and `format_alt` on every click | `None`
//! `interval` | Update interval in seconds | `2`
//! `missing_format` | Same as `format` if the interface cannot be connected (or missing). | `" × "`
//!
//! Placeholder       | Value                     | Type   | Unit
//! ------------------|---------------------------|--------|---------------
//! `speed_down`      | Download speed            | Number | Bytes per second
//! `speed_up`        | Upload speed              | Number | Bytes per second
//! `graph_down`      | Download speed graph      | Text   | -
//! `graph_up`        | Upload speed graph        | Text   | -
//! `device`          | The name of device        | Text   | -
//! `ssid`            | Netfork SSID (WiFi only)  | Text   | -
//! `frequency`       | WiFi frequency            | Number | Hz
//! `signal_strength` | WiFi signal               | Number | %
//! `bitrate`         | WiFi connection bitrate   | Number | Bits per second
//! `ip`              | IPv4 address of the iface | Text   | -
//! `ipv6`            | IPv6 address of the iface | Text   | -
//!
//! # Example
//!
//! Display WiFi info if available
//!
//! ```toml
//! [[block]]
//! block = "net"
//! format = " $icon {$signal_strength $ssid $frequency|Wired connection} via $device "
//! ```
//!
//! Display exact device
//!
//! ```toml
//! [[block]]
//! block = "net"
//! device = "^wlo0$"
//! ```
//!
//! # Icons Used
//! - `net_loopback`
//! - `net_vpn`
//! - `net_wired`
//! - `net_wireless`
//! - `net_up`
//! - `net_down`

use super::prelude::*;
use crate::netlink::NetDevice;
use crate::util;
use regex::Regex;
use std::time::Instant;

#[derive(Deserialize, Debug, SmartDefault)]
#[serde(deny_unknown_fields, default)]
struct NetConfig {
    device: Option<String>,
    format: FormatConfig,
    format_alt: Option<FormatConfig>,
    missing_format: FormatConfig,
    #[default(2.into())]
    interval: Seconds,
}

pub async fn run(config: toml::Value, mut api: CommonApi) -> Result<()> {
    let config = NetConfig::deserialize(config).config_error()?;

    let mut format = config
        .format
<<<<<<< HEAD
        .with_default(" $icon $speed_down.eng(3,B,K)$speed_up.eng(3,B,K) ")?;
    let missing_format = config
        .missing_format
        .with_default(" × ")?;
=======
        .with_default("^icon_net_down$speed_down.eng(3,B,K)^icon_net_up$speed_up.eng(3,B,K)")?;
>>>>>>> 70197047
    let mut format_alt = match config.format_alt {
        Some(f) => Some(f.with_default("")?),
        None => None,
    };

    let mut widget = api.new_widget().with_format(format.clone());
    let mut timer = config.interval.timer();

    let device_re = config
        .device
        .as_deref()
        .map(Regex::new)
        .transpose()
        .error("Failed to parse device regex")?;

    // Stats
    let mut stats = None;
    let mut stats_timer = Instant::now();
    let mut tx_hist = [0f64; 8];
    let mut rx_hist = [0f64; 8];

    loop {
        match NetDevice::new(device_re.as_ref()).await? {
            None => {
                widget.set_format(missing_format.clone());
                api.set_widget(&widget).await?;
            }
            Some(device) if !device.iface.is_up => {
                widget.set_format(missing_format.clone());
                api.set_widget(&widget).await?;
            }
            Some(device) => {
                widget.set_format(format.clone());

                let mut speed_down: f64 = 0.0;
                let mut speed_up: f64 = 0.0;

                // Calculate speed
                match (stats, device.iface.stats) {
                    // No previous stats available
                    (None, new_stats) => stats = new_stats,
                    // No new stats available
                    (Some(_), None) => stats = None,
                    // All stats available
                    (Some(old_stats), Some(new_stats)) => {
                        let diff = new_stats - old_stats;
                        let elapsed = stats_timer.elapsed().as_secs_f64();
                        stats_timer = Instant::now();
                        speed_down = diff.rx_bytes as f64 / elapsed;
                        speed_up = diff.tx_bytes as f64 / elapsed;
                        stats = Some(new_stats);
                    }
                }
                push_to_hist(&mut rx_hist, speed_down);
                push_to_hist(&mut tx_hist, speed_up);

                let values = map! {
<<<<<<< HEAD
                    "icon" => Value::icon(api.get_icon(device.icon)?),
                    "speed_down" => Value::bytes(speed_down).with_icon(api.get_icon("net_down")?),
                    "speed_up" => Value::bytes(speed_up).with_icon(api.get_icon("net_up")?),
=======
                    "speed_down" => Value::bytes(speed_down),
                    "speed_up" => Value::bytes(speed_up),
>>>>>>> 70197047
                    "graph_down" => Value::text(util::format_bar_graph(&rx_hist)),
                    "graph_up" => Value::text(util::format_bar_graph(&tx_hist)),
                    [if let Some(v) = device.ip] "ip" => Value::text(v.to_string()),
                    [if let Some(v) = device.ipv6] "ipv6" => Value::text(v.to_string()),
                    [if let Some(v) = device.ssid()] "ssid" => Value::text(v),
                    [if let Some(v) = device.frequency()] "frequency" => Value::hertz(v),
                    [if let Some(v) = device.bitrate()] "bitrate" => Value::bits(v),
                    [if let Some(v) = device.signal()] "signal_strength" => Value::percents(v),
                    "device" => Value::text(device.iface.name),
                };

                widget.set_values(values);
                api.set_widget(&widget).await?;
            }
        }

        loop {
            select! {
                _ = timer.tick() => break,
                event = api.event() => match event {
                    UpdateRequest => break,
                    Click(click) => {
                        if click.button == MouseButton::Left {
                            if let Some(format_alt) = &mut format_alt {
                                std::mem::swap(format_alt, &mut format);
                                break;
                            }
                        }
                    }
                }
            }
        }
    }
}

fn push_to_hist<T>(hist: &mut [T], elem: T) {
    hist[0] = elem;
    hist.rotate_left(1);
}

#[cfg(test)]
mod tests {
    use super::push_to_hist;

    #[test]
    fn test_push_to_hist() {
        let mut hist = [0; 4];
        assert_eq!(&hist, &[0, 0, 0, 0]);
        push_to_hist(&mut hist, 1);
        assert_eq!(&hist, &[0, 0, 0, 1]);
        push_to_hist(&mut hist, 3);
        assert_eq!(&hist, &[0, 0, 1, 3]);
        push_to_hist(&mut hist, 0);
        assert_eq!(&hist, &[0, 1, 3, 0]);
        push_to_hist(&mut hist, 10);
        assert_eq!(&hist, &[1, 3, 0, 10]);
        push_to_hist(&mut hist, 2);
        assert_eq!(&hist, &[3, 0, 10, 2]);
    }
}<|MERGE_RESOLUTION|>--- conflicted
+++ resolved
@@ -7,11 +7,7 @@
 //! Key | Values | Default
 //! ----|--------|--------
 //! `device` | Network interface to monitor (as specified in `/sys/class/net/`). Supports regex. | If not set, device will be automatically selected every `interval`
-<<<<<<< HEAD
-//! `format` | A string to customise the output of this block. See below for available placeholders. | `" $icon $speed_down.eng(3,B,K)$speed_up.eng(3,B,K) "`
-=======
-//! `format` | A string to customise the output of this block. See below for available placeholders. | `"^icon_net_down$speed_down.eng(3,B,K)^icon_net_up$speed_up.eng(3,B,K)"`
->>>>>>> 70197047
+//! `format` | A string to customise the output of this block. See below for available placeholders. | `" $icon ^icon_net_down $speed_down.eng(3,B,K) ^icon_net_up $speed_up.eng(3,B,K) "`
 //! `format_alt` | If set, block will switch between `format` and `format_alt` on every click | `None`
 //! `interval` | Update interval in seconds | `2`
 //! `missing_format` | Same as `format` if the interface cannot be connected (or missing). | `" × "`
@@ -76,16 +72,10 @@
 pub async fn run(config: toml::Value, mut api: CommonApi) -> Result<()> {
     let config = NetConfig::deserialize(config).config_error()?;
 
-    let mut format = config
-        .format
-<<<<<<< HEAD
-        .with_default(" $icon $speed_down.eng(3,B,K)$speed_up.eng(3,B,K) ")?;
-    let missing_format = config
-        .missing_format
-        .with_default(" × ")?;
-=======
-        .with_default("^icon_net_down$speed_down.eng(3,B,K)^icon_net_up$speed_up.eng(3,B,K)")?;
->>>>>>> 70197047
+    let mut format = config.format.with_default(
+        " $icon ^icon_net_down $speed_down.eng(3,B,K) ^icon_net_up $speed_up.eng(3,B,K) ",
+    )?;
+    let missing_format = config.missing_format.with_default(" × ")?;
     let mut format_alt = match config.format_alt {
         Some(f) => Some(f.with_default("")?),
         None => None,
@@ -143,14 +133,9 @@
                 push_to_hist(&mut tx_hist, speed_up);
 
                 let values = map! {
-<<<<<<< HEAD
                     "icon" => Value::icon(api.get_icon(device.icon)?),
-                    "speed_down" => Value::bytes(speed_down).with_icon(api.get_icon("net_down")?),
-                    "speed_up" => Value::bytes(speed_up).with_icon(api.get_icon("net_up")?),
-=======
                     "speed_down" => Value::bytes(speed_down),
                     "speed_up" => Value::bytes(speed_up),
->>>>>>> 70197047
                     "graph_down" => Value::text(util::format_bar_graph(&rx_hist)),
                     "graph_up" => Value::text(util::format_bar_graph(&tx_hist)),
                     [if let Some(v) = device.ip] "ip" => Value::text(v.to_string()),
