use std::collections::BTreeMap;
use std::process::Command;
use std::time::Duration;

use crossbeam_channel::Sender;
use serde_derive::Deserialize;

use crate::blocks::{Block, ConfigBlock, Update};
use crate::config::{Config, LogicalDirection};
use crate::de::deserialize_duration;
use crate::errors::*;
use crate::input::{I3BarEvent, MouseButton};
use crate::scheduler::Task;
use crate::util::{has_command, pseudo_uuid};
use crate::widget::I3BarWidget;
use crate::widgets::button::ButtonWidget;

pub struct Hueshift {
    id: u64,
    text: ButtonWidget,
    update_interval: Duration,
    step: u16,
    current_temp: u16,
    max_temp: u16,
    min_temp: u16,
    hue_shift_driver: Box<dyn HueShiftDriver>,
    click_temp: u16,

    //useful, but optional
    #[allow(dead_code)]
    config: Config,
    #[allow(dead_code)]
    tx_update_request: Sender<Task>,
}

trait HueShiftDriver {
    fn update(&self, temp: u16) -> Result<()>;
    fn reset(&self) -> Result<()>;
}
struct Redshift();
impl HueShiftDriver for Redshift {
    fn update(&self, temp: u16) -> Result<()> {
        Command::new("sh")
            .args(&[
                "-c",
                format!("redshift -O {} -P >/dev/null 2>&1", temp).as_str(),
            ])
            .spawn()
            .block_error(
                "hueshift",
                "Failed to set new color temperature using redshift.",
            )?;
        Ok(())
    }
    fn reset(&self) -> Result<()> {
        Command::new("sh")
            .args(&["-c", "redshift -x >/dev/null 2>&1"])
            .spawn()
            .block_error(
                "redshift",
                "Failed to set new color temperature using redshift.",
            )?;
        Ok(())
    }
}
struct Sct();
impl HueShiftDriver for Sct {
    fn update(&self, temp: u16) -> Result<()> {
        Command::new("sh")
            .args(&["-c", format!("sct {} >/dev/null 2>&1", temp).as_str()])
            .spawn()
            .block_error("hueshift", "Failed to set new color temperature using sct.")?;
        Ok(())
    }
    fn reset(&self) -> Result<()> {
        Command::new("sh")
            .args(&["-c", "sct >/dev/null 2>&1"])
            .spawn()
            .block_error("hueshift", "Failed to set new color temperature using sct.")?;
        Ok(())
    }
}
struct Gammastep();
impl HueShiftDriver for Gammastep {
    fn update(&self, temp: u16) -> Result<()> {
        Command::new("sh")
            .args(&[
                "-c",
                &format!("killall gammastep; gammastep -O {} -P &", temp),
            ])
            .spawn()
            .block_error(
                "hueshift",
                "Failed to set new color temperature using gammastep.",
            )?;
        Ok(())
    }
    fn reset(&self) -> Result<()> {
        Command::new("sh")
            .args(&["-c", "gammastep -x >/dev/null 2>&1"])
            .spawn()
            .block_error(
                "hueshift",
                "Failed to set new color temperature using gammastep.",
            )?;
        Ok(())
    }
}

#[derive(Deserialize, Debug, Clone)]
#[serde(rename_all = "lowercase")]
pub enum HueShifter {
    Redshift,
    Sct,
    Gammastep,
}

#[derive(Deserialize, Debug, Clone)]
#[serde(deny_unknown_fields)]
pub struct HueshiftConfig {
    /// Update interval in seconds
    #[serde(
        default = "HueshiftConfig::default_interval",
        deserialize_with = "deserialize_duration"
    )]
    pub interval: Duration,

    #[serde(default = "HueshiftConfig::default_max_temp")]
    pub max_temp: u16,
    #[serde(default = "HueshiftConfig::default_min_temp")]
    pub min_temp: u16,

    // TODO: Detect currently defined temperature
    /// Currently defined temperature default to 6500K.
    #[serde(default = "HueshiftConfig::default_current_temp")]
    pub current_temp: u16,

    /// Can be set by user as an option.
    #[serde(default = "HueshiftConfig::default_hue_shifter")]
    pub hue_shifter: Option<HueShifter>,

    /// Default to 100K, cannot go over 500K.
    #[serde(default = "HueshiftConfig::default_step")]
    pub step: u16,
    #[serde(default = "HueshiftConfig::default_click_temp")]
    pub click_temp: u16,

    #[serde(default = "HueshiftConfig::default_color_overrides")]
    pub color_overrides: Option<BTreeMap<String, String>>,
}

impl HueshiftConfig {
    fn default_interval() -> Duration {
        Duration::from_secs(5)
    }

    /// Default current temp for any screens
    fn default_current_temp() -> u16 {
        6500
    }
    /// Max/Min hue temperature (min 1000K, max 10_000K)
    // TODO: Try to detect if we're using redshift or not
    // to set default max_temp either to 10_000K to 25_000K
    fn default_min_temp() -> u16 {
        1000
    }
    fn default_max_temp() -> u16 {
        10_000
    }

    fn default_step() -> u16 {
        100
    }

    /// Prefer any installed shifter, redshift is preferred though.
    fn default_hue_shifter() -> Option<HueShifter> {
        if has_command("hueshift", "redshift").unwrap_or(false) {
            Some(HueShifter::Redshift)
        } else if has_command("hueshift", "sct").unwrap_or(false) {
            Some(HueShifter::Sct)
        } else if has_command("hueshift", "gammastep").unwrap_or(false) {
            Some(HueShifter::Gammastep)
        } else {
            None
        }
    }

    fn default_click_temp() -> u16 {
        6500
    }

    fn default_color_overrides() -> Option<BTreeMap<String, String>> {
        None
    }
}

impl ConfigBlock for Hueshift {
    type Config = HueshiftConfig;

    fn new(
        block_config: Self::Config,
        config: Config,
        tx_update_request: Sender<Task>,
    ) -> Result<Self> {
        let id = pseudo_uuid();

        let current_temp = block_config.current_temp;
        let mut step = block_config.step;
        let mut max_temp = block_config.max_temp;
        let mut min_temp = block_config.min_temp;
        // limit too big steps at 500K to avoid too brutal changes
        if step > 500 {
            step = 500;
        }
        if block_config.max_temp > 10_000 {
            max_temp = 10_000;
        }
        if block_config.min_temp < 1000 || block_config.min_temp > block_config.max_temp {
            min_temp = 1000;
        }

        let hue_shift_driver: Box<dyn HueShiftDriver> = match block_config
            .hue_shifter
            .block_error("hueshift", "Cound not detect driver program")?
        {
            HueShifter::Redshift => Box::new(Redshift {}),
            HueShifter::Sct => Box::new(Sct {}),
            HueShifter::Gammastep => Box::new(Gammastep {}),
        };

        Ok(Hueshift {
            id,
            update_interval: block_config.interval,
            text: ButtonWidget::new(config.clone(), id).with_text(&current_temp.to_string()),
            tx_update_request,
            step,
            max_temp,
            min_temp,
            current_temp,
            hue_shift_driver,
            click_temp: block_config.click_temp,
            config,
        })
    }
}

impl Block for Hueshift {
    fn update(&mut self) -> Result<Option<Update>> {
        self.text.set_text(&self.current_temp.to_string());
        Ok(Some(self.update_interval.into()))
    }

    fn view(&self) -> Vec<&dyn I3BarWidget> {
        vec![&self.text]
    }

    fn click(&mut self, event: &I3BarEvent) -> Result<()> {
<<<<<<< HEAD
        if event.matches_id(self.id) {
            match event.button {
                MouseButton::Left => {
                    self.current_temp = self.click_temp;
                    update_hue(&self.hue_shifter, self.current_temp);
                }
                MouseButton::Right => {
                    if self.max_temp > 6500 {
                        self.current_temp = 6500;
                        reset_hue(&self.hue_shifter);
                    } else {
                        self.current_temp = self.max_temp;
                        update_hue(&self.hue_shifter, self.current_temp);
                    }
                }
                mb => {
                    use LogicalDirection::*;
                    let new_temp: u16;
                    match self.config.scrolling.to_logical_direction(mb) {
                        Some(Up) => {
                            new_temp = self.current_temp + self.step;
                            if new_temp <= self.max_temp {
                                update_hue(&self.hue_shifter, new_temp);
                                self.current_temp = new_temp;
                            }
                        }
                        Some(Down) => {
                            new_temp = self.current_temp - self.step;
                            if new_temp >= self.min_temp {
                                update_hue(&self.hue_shifter, new_temp);
                                self.current_temp = new_temp;
=======
        if let Some(ref name) = event.name {
            if name.as_str() == self.id {
                match event.button {
                    MouseButton::Left => {
                        self.current_temp = self.click_temp;
                        self.hue_shift_driver.update(self.current_temp)?;
                    }
                    MouseButton::Right => {
                        if self.max_temp > 6500 {
                            self.current_temp = 6500;
                            self.hue_shift_driver.reset()?;
                        } else {
                            self.current_temp = self.max_temp;
                            self.hue_shift_driver.update(self.current_temp)?;
                        }
                    }
                    mb => {
                        use LogicalDirection::*;
                        let new_temp: u16;
                        match self.config.scrolling.to_logical_direction(mb) {
                            Some(Up) => {
                                new_temp = self.current_temp + self.step;
                                if new_temp <= self.max_temp {
                                    self.hue_shift_driver.update(new_temp)?;
                                    self.current_temp = new_temp;
                                }
                            }
                            Some(Down) => {
                                new_temp = self.current_temp - self.step;
                                if new_temp >= self.min_temp {
                                    self.hue_shift_driver.update(new_temp)?;
                                    self.current_temp = new_temp;
                                }
>>>>>>> 5564c9c1
                            }
                        }
                        None => {}
                    }
                }
            }
        }
        Ok(())
    }

    fn id(&self) -> u64 {
        self.id
    }
}<|MERGE_RESOLUTION|>--- conflicted
+++ resolved
@@ -255,20 +255,19 @@
     }
 
     fn click(&mut self, event: &I3BarEvent) -> Result<()> {
-<<<<<<< HEAD
         if event.matches_id(self.id) {
             match event.button {
                 MouseButton::Left => {
                     self.current_temp = self.click_temp;
-                    update_hue(&self.hue_shifter, self.current_temp);
+                    self.hue_shift_driver.update(self.current_temp)?;
                 }
                 MouseButton::Right => {
                     if self.max_temp > 6500 {
                         self.current_temp = 6500;
-                        reset_hue(&self.hue_shifter);
+                        self.hue_shift_driver.reset()?;
                     } else {
                         self.current_temp = self.max_temp;
-                        update_hue(&self.hue_shifter, self.current_temp);
+                        self.hue_shift_driver.update(self.current_temp)?;
                     }
                 }
                 mb => {
@@ -278,50 +277,15 @@
                         Some(Up) => {
                             new_temp = self.current_temp + self.step;
                             if new_temp <= self.max_temp {
-                                update_hue(&self.hue_shifter, new_temp);
+                                self.hue_shift_driver.update(new_temp)?;
                                 self.current_temp = new_temp;
                             }
                         }
                         Some(Down) => {
                             new_temp = self.current_temp - self.step;
                             if new_temp >= self.min_temp {
-                                update_hue(&self.hue_shifter, new_temp);
+                                self.hue_shift_driver.update(new_temp)?;
                                 self.current_temp = new_temp;
-=======
-        if let Some(ref name) = event.name {
-            if name.as_str() == self.id {
-                match event.button {
-                    MouseButton::Left => {
-                        self.current_temp = self.click_temp;
-                        self.hue_shift_driver.update(self.current_temp)?;
-                    }
-                    MouseButton::Right => {
-                        if self.max_temp > 6500 {
-                            self.current_temp = 6500;
-                            self.hue_shift_driver.reset()?;
-                        } else {
-                            self.current_temp = self.max_temp;
-                            self.hue_shift_driver.update(self.current_temp)?;
-                        }
-                    }
-                    mb => {
-                        use LogicalDirection::*;
-                        let new_temp: u16;
-                        match self.config.scrolling.to_logical_direction(mb) {
-                            Some(Up) => {
-                                new_temp = self.current_temp + self.step;
-                                if new_temp <= self.max_temp {
-                                    self.hue_shift_driver.update(new_temp)?;
-                                    self.current_temp = new_temp;
-                                }
-                            }
-                            Some(Down) => {
-                                new_temp = self.current_temp - self.step;
-                                if new_temp >= self.min_temp {
-                                    self.hue_shift_driver.update(new_temp)?;
-                                    self.current_temp = new_temp;
-                                }
->>>>>>> 5564c9c1
                             }
                         }
                         None => {}
